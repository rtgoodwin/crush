--- conflicted
+++ resolved
@@ -59,17 +59,10 @@
 }
 
 // Append adds an element to the end of the slice.
-<<<<<<< HEAD
-func (s *Slice[T]) Append(item T) {
-	s.mu.Lock()
-	defer s.mu.Unlock()
-	s.inner = append(s.inner, item)
-=======
 func (s *Slice[T]) Append(items ...T) {
 	s.mu.Lock()
 	defer s.mu.Unlock()
 	s.inner = append(s.inner, items...)
->>>>>>> e6ee60bd
 }
 
 // Prepend adds an element to the beginning of the slice.
@@ -119,8 +112,6 @@
 	return len(s.inner)
 }
 
-<<<<<<< HEAD
-=======
 // Slice returns a copy of the underlying slice.
 func (s *Slice[T]) Slice() []T {
 	s.mu.RLock()
@@ -130,7 +121,6 @@
 	return result
 }
 
->>>>>>> e6ee60bd
 // SetSlice replaces the entire slice with a new one.
 func (s *Slice[T]) SetSlice(items []T) {
 	s.mu.Lock()
