--- conflicted
+++ resolved
@@ -358,11 +358,6 @@
 			large.Provider = largeModelSelected.Provider
 		}
 		model := cfg.GetModel(large.Provider, large.Model)
-<<<<<<< HEAD
-		slog.Info("Configuring selected large model", "provider", large.Provider, "model", large.Model)
-		slog.Info("Model configured", "model", model)
-=======
->>>>>>> 0b953208
 		if model == nil {
 			large = defaultLarge
 			// override the model type to large
